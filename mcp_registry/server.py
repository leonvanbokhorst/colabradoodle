--- conflicted
+++ resolved
@@ -102,62 +102,39 @@
 
     async def _cleanup_stale_servers(self) -> None:
         """Remove servers that haven't sent a heartbeat within the timeout period.
-<<<<<<< HEAD
 
         This method checks all registered servers and removes any that have exceeded
-=======
-        
-        Iterates through registered servers and removes those that have exceeded
->>>>>>> b673dc85
+
         the configured timeout period since their last heartbeat.
         """
         now = datetime.utcnow()
         stale_servers = [
-<<<<<<< HEAD
             server_id
             for server_id, server in self.servers.items()
             if (now - server.last_heartbeat).total_seconds()
             > self.server_timeout_seconds
         ]
 
-=======
-            server_id for server_id, server in self.servers.items()
-            if (now - server.last_heartbeat).total_seconds() > self.server_timeout_seconds
-        ]
-        
->>>>>>> b673dc85
         for server_id in stale_servers:
             del self.servers[server_id]
             self.logger.info(
                 f"Removed stale server: {server_id} (timeout: {self.server_timeout_seconds}s)"
             )
 
-<<<<<<< HEAD
     async def _cleanup_loop(self):
         """Periodically run the cleanup process to remove stale server registrations.
 
         This method controls the cleanup loop timing and error handling, delegating
         the actual cleanup work to _cleanup_stale_servers.
-=======
-    async def _cleanup_loop(self) -> None:
-        """Periodically remove stale server registrations.
-        
-        Runs an infinite loop that periodically calls the cleanup function.
-        The cleanup interval is calculated as half the server timeout period,
-        bounded between 5 and 30 seconds.
->>>>>>> b673dc85
+
         """
         while True:
             try:
                 await self._cleanup_stale_servers()
-<<<<<<< HEAD
+
                 # Sleep for half the timeout period, but between 5 and 30 seconds
                 await asyncio.sleep(max(5, min(30, self.server_timeout_seconds / 2)))
-=======
-                # Calculate sleep interval as half the timeout period, bounded between 5-30s
-                sleep_interval = max(5, min(30, self.server_timeout_seconds / 2))
-                await asyncio.sleep(sleep_interval)
->>>>>>> b673dc85
+
             except asyncio.CancelledError:
                 break
             except Exception as e:
