import pytest
from datetime import datetime, timedelta
import asyncio
from mcp_registry.server import RegistryServer


@pytest.mark.asyncio
async def test_registry_server_custom_timeout():
    # Initialize server with 2 second timeout
    server = RegistryServer(name="test_registry", server_timeout_seconds=2)

    # Register a test server
    result = await server.register_server(
        server_id="test_server",
        name="Test Server",
        description="Test server for timeout",
        capabilities=["test"],
        endpoint="test://endpoint",
    )
    assert result["status"] == "registered"

    # Verify server is discoverable
    servers = await server.discover_servers()
    assert len(servers) == 1
    assert servers[0]["id"] == "test_server"

    # Wait for timeout period
    await asyncio.sleep(3)  # Wait longer than timeout

    # Start cleanup
    cleanup_task = asyncio.create_task(server._cleanup_loop())
    await asyncio.sleep(0.1)  # Allow cleanup to run

    # Verify server was removed
    servers = await server.discover_servers()
    assert len(servers) == 0

    # Cleanup
    cleanup_task.cancel()
    try:
        await cleanup_task
    except asyncio.CancelledError:
        pass


@pytest.mark.asyncio
async def test_registry_server_heartbeat_prevents_timeout():
    # Initialize server with 2 second timeout
    server = RegistryServer(name="test_registry", server_timeout_seconds=2)

    # Register a test server
    await server.register_server(
        server_id="test_server",
        name="Test Server",
        description="Test server for timeout",
        capabilities=["test"],
        endpoint="test://endpoint",
    )
<<<<<<< HEAD
    
    # Store initial heartbeat timestamp
    initial_heartbeat = server.servers["test_server"].last_heartbeat
    
    # Start cleanup task
    cleanup_task = asyncio.create_task(server._cleanup_loop())
    
    # Wait just before timeout and send heartbeat
    await asyncio.sleep(1.9)  # Just before 2s timeout
    await server.heartbeat("test_server")
    
    # Verify heartbeat timestamp was updated
    assert server.servers["test_server"].last_heartbeat > initial_heartbeat
    
    # Wait another period to ensure server stays registered
    await asyncio.sleep(1.5)
=======

    # Start cleanup task
    cleanup_task = asyncio.create_task(server._cleanup_loop())

    # Send heartbeats every second for 3 seconds
    for _ in range(3):
        await asyncio.sleep(1)
        await server.heartbeat("test_server")

    # Verify server is still registered
>>>>>>> e21be9b3
    servers = await server.discover_servers()
    assert len(servers) == 1
    assert servers[0]["id"] == "test_server"

    # Cleanup
    cleanup_task.cancel()
    try:
        await cleanup_task
    except asyncio.CancelledError:
        pass


@pytest.mark.asyncio
async def test_registry_server_default_timeout():
    # Initialize server with default timeout
    server = RegistryServer(name="test_registry")

    # Verify default timeout is 60 seconds
    assert server.server_timeout_seconds == 60

    # Register a test server
    await server.register_server(
        server_id="test_server",
        name="Test Server",
        description="Test server for timeout",
        capabilities=["test"],
        endpoint="test://endpoint",
    )

    # Verify server is registered
    servers = await server.discover_servers()
    assert len(servers) == 1

<<<<<<< HEAD
@pytest.mark.asyncio
async def test_cleanup_stale_servers_with_concurrent_heartbeats():
    # Initialize server with 2 second timeout
    server = RegistryServer(name="test_registry", server_timeout_seconds=2)
    
    # Register multiple test servers
    servers_config = [
        ("server1", "Server 1"),
        ("server2", "Server 2"),
        ("server3", "Server 3")
    ]
    
    for server_id, name in servers_config:
        await server.register_server(
            server_id=server_id,
            name=name,
            description=f"Test server {name}",
            capabilities=["test"],
            endpoint="test://endpoint"
        )
    
    # Manipulate last_heartbeat timestamps
    now = datetime.utcnow()
    server.servers["server1"].last_heartbeat = now - timedelta(seconds=3)  # Definitely stale
    server.servers["server2"].last_heartbeat = now - timedelta(seconds=1.5)  # Still fresh
    server.servers["server3"].last_heartbeat = now - timedelta(seconds=1.5)  # Still fresh
    
    # Start cleanup task
    cleanup_task = asyncio.create_task(server._cleanup_loop())
    
    # Send heartbeats concurrently
    await asyncio.sleep(1)  # Wait a bit before sending heartbeats
    await server.heartbeat("server1")
    await server.heartbeat("server2")
    
    # Allow cleanup to run
    await asyncio.sleep(1)
    
    # Verify results
    remaining_servers = await server.discover_servers()
    remaining_ids = {s["id"] for s in remaining_servers}
    
    assert "server1" in remaining_ids, "Server 1 should remain due to heartbeat"
    assert "server2" in remaining_ids, "Server 2 should remain due to heartbeat"
    assert "server3" in remaining_ids, "Server 3 should remain"
    assert len(remaining_servers) == 3, "Should have exactly 3 servers remaining"
    
=======

@pytest.mark.asyncio
async def test_heartbeat_updates_timestamp():
    """Test that heartbeat calls update the last_heartbeat timestamp."""
    server = RegistryServer(name="test_registry", server_timeout_seconds=5)

    # Register a test server
    await server.register_server(
        server_id="test_server",
        name="Test Server",
        description="Test server for timestamp updates",
        capabilities=["test"],
        endpoint="test://endpoint",
    )

    # Get initial timestamp
    initial_timestamp = server.servers["test_server"].last_heartbeat

    # Wait briefly and send heartbeat
    await asyncio.sleep(0.1)
    await server.heartbeat("test_server")

    # Verify timestamp was updated
    updated_timestamp = server.servers["test_server"].last_heartbeat
    assert updated_timestamp > initial_timestamp


@pytest.mark.asyncio
async def test_edge_case_heartbeat_before_timeout():
    """Test server remains registered when heartbeat is sent just before timeout."""
    server = RegistryServer(name="test_registry", server_timeout_seconds=2)

    # Register a test server
    await server.register_server(
        server_id="test_server",
        name="Test Server",
        description="Test server for edge case",
        capabilities=["test"],
        endpoint="test://endpoint",
    )

    # Start cleanup task
    cleanup_task = asyncio.create_task(server._cleanup_loop())

    # Wait until just before timeout and send heartbeat
    await asyncio.sleep(1.9)  # Wait for 1.9 seconds of 2 second timeout
    await server.heartbeat("test_server")

    # Wait briefly to allow cleanup to run
    await asyncio.sleep(0.2)

    # Verify server is still registered
    servers = await server.discover_servers()
    assert len(servers) == 1
    assert servers[0]["id"] == "test_server"

>>>>>>> e21be9b3
    # Cleanup
    cleanup_task.cancel()
    try:
        await cleanup_task
    except asyncio.CancelledError:
        pass
<<<<<<< HEAD
    
=======


@pytest.mark.asyncio
async def test_multiple_heartbeats_maintain_registration():
    """Test that multiple heartbeats maintain server registration."""
    server = RegistryServer(name="test_registry", server_timeout_seconds=2)

    # Register a test server
    await server.register_server(
        server_id="test_server",
        name="Test Server",
        description="Test server for multiple heartbeats",
        capabilities=["test"],
        endpoint="test://endpoint",
    )

    # Start cleanup task
    cleanup_task = asyncio.create_task(server._cleanup_loop())

    # Send multiple heartbeats over time
    timestamps = []
    for _ in range(3):
        await asyncio.sleep(0.5)
        await server.heartbeat("test_server")
        timestamps.append(server.servers["test_server"].last_heartbeat)

    # Verify timestamps are monotonically increasing
    assert all(t1 < t2 for t1, t2 in zip(timestamps, timestamps[1:]))

    # Verify server remains registered
    servers = await server.discover_servers()
    assert len(servers) == 1
    assert servers[0]["id"] == "test_server"

    # Cleanup
    cleanup_task.cancel()
    try:
        await cleanup_task
    except asyncio.CancelledError:
        pass


@pytest.mark.asyncio
async def test_edge_case_heartbeat_timeouts():
    """Test server registration behavior at exact timeout and just after timeout."""
    server = RegistryServer(name="test_registry", server_timeout_seconds=2)

    # Test exact timeout
    await server.register_server(
        server_id="test_server",
        name="Test Server",
        description="Test server",
        capabilities=["test"],
        endpoint="test://endpoint",
    )

    # Verify initial registration
    assert await server.is_registered("test_server")

    # Start cleanup task
    cleanup_task = asyncio.create_task(server._cleanup_loop())

    # Wait exactly until timeout plus a small delay for cleanup
    await asyncio.sleep(2)  # Wait for timeout
    await asyncio.sleep(0.1)  # Allow cleanup to run
    servers = await server.discover_servers()
    assert len(servers) == 0
    assert not await server.is_registered("test_server")

    # Test just after timeout
    await server.register_server(
        server_id="test_server2",
        name="Test Server",
        description="Test server",
        capabilities=["test"],
        endpoint="test://endpoint",
    )

    # Verify second registration
    assert await server.is_registered("test_server2")

    # Wait just past timeout plus cleanup delay
    await asyncio.sleep(2.1)  # Wait past timeout
    await asyncio.sleep(0.1)  # Allow cleanup to run
    servers = await server.discover_servers()
    assert len(servers) == 0
    assert not await server.is_registered("test_server2")

    # Cleanup
    cleanup_task.cancel()
    try:
        await cleanup_task
    except asyncio.CancelledError:
        pass
>>>>>>> e21be9b3
<|MERGE_RESOLUTION|>--- conflicted
+++ resolved
@@ -56,7 +56,6 @@
         capabilities=["test"],
         endpoint="test://endpoint",
     )
-<<<<<<< HEAD
     
     # Store initial heartbeat timestamp
     initial_heartbeat = server.servers["test_server"].last_heartbeat
@@ -73,18 +72,7 @@
     
     # Wait another period to ensure server stays registered
     await asyncio.sleep(1.5)
-=======
-
-    # Start cleanup task
-    cleanup_task = asyncio.create_task(server._cleanup_loop())
-
-    # Send heartbeats every second for 3 seconds
-    for _ in range(3):
-        await asyncio.sleep(1)
-        await server.heartbeat("test_server")
-
-    # Verify server is still registered
->>>>>>> e21be9b3
+
     servers = await server.discover_servers()
     assert len(servers) == 1
     assert servers[0]["id"] == "test_server"
@@ -118,7 +106,6 @@
     servers = await server.discover_servers()
     assert len(servers) == 1
 
-<<<<<<< HEAD
 @pytest.mark.asyncio
 async def test_cleanup_stale_servers_with_concurrent_heartbeats():
     # Initialize server with 2 second timeout
@@ -166,7 +153,6 @@
     assert "server3" in remaining_ids, "Server 3 should remain"
     assert len(remaining_servers) == 3, "Should have exactly 3 servers remaining"
     
-=======
 
 @pytest.mark.asyncio
 async def test_heartbeat_updates_timestamp():
@@ -223,16 +209,12 @@
     assert len(servers) == 1
     assert servers[0]["id"] == "test_server"
 
->>>>>>> e21be9b3
-    # Cleanup
-    cleanup_task.cancel()
-    try:
-        await cleanup_task
-    except asyncio.CancelledError:
-        pass
-<<<<<<< HEAD
-    
-=======
+    # Cleanup
+    cleanup_task.cancel()
+    try:
+        await cleanup_task
+    except asyncio.CancelledError:
+        pass
 
 
 @pytest.mark.asyncio
@@ -327,4 +309,3 @@
         await cleanup_task
     except asyncio.CancelledError:
         pass
->>>>>>> e21be9b3
