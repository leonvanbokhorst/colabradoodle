from typing import Dict, Optional
from datetime import datetime, UTC
import logging
from utils.log_config import setup_logger
from mcp.server.server import Server

logger = setup_logger("DoodleServer")


class DoodleServer(Server):
    """MCP Server that provides dog-related functionality"""

<<<<<<< HEAD
    def __init__(self, name: str = "doodle"):
        """Initialize the doodle server.
        
        Args:
            name: The name of the server instance
        """
        super().__init__(name=name)
=======
    BARK_SOUNDS = {"quiet": "woof...", "normal": "Woof!", "loud": "WOOF!!!"}

    def __init__(self):
        """Initialize the doodle server."""
        super().__init__()
>>>>>>> cf58bf5d
        self.last_bark: Optional[datetime] = None

    async def bark(self, intensity: str = "normal") -> Dict[str, str]:
        """Simulate a dog bark with different intensities."""
        self.last_bark = datetime.now(UTC)
        bark = self.BARK_SOUNDS.get(intensity.lower(), self.BARK_SOUNDS["normal"])

        return {"sound": bark, "timestamp": self.last_bark.isoformat()}

    async def get_last_bark(self) -> Dict[str, str]:
        """Get information about the last bark"""
        if not self.last_bark:
            return {"status": "no_barks_yet"}
        return {"last_bark": self.last_bark.isoformat()}<|MERGE_RESOLUTION|>--- conflicted
+++ resolved
@@ -10,7 +10,7 @@
 class DoodleServer(Server):
     """MCP Server that provides dog-related functionality"""
 
-<<<<<<< HEAD
+
     def __init__(self, name: str = "doodle"):
         """Initialize the doodle server.
         
@@ -18,13 +18,7 @@
             name: The name of the server instance
         """
         super().__init__(name=name)
-=======
-    BARK_SOUNDS = {"quiet": "woof...", "normal": "Woof!", "loud": "WOOF!!!"}
 
-    def __init__(self):
-        """Initialize the doodle server."""
-        super().__init__()
->>>>>>> cf58bf5d
         self.last_bark: Optional[datetime] = None
 
     async def bark(self, intensity: str = "normal") -> Dict[str, str]:
